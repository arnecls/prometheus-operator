---
weight: 204
toc: true
title: RBAC
menu:
    docs:
        parent: operator
lead: ""
images: []
draft: false
description: Role-based access control for the Prometheus operator
---

[Role-based access control](https://en.wikipedia.org/wiki/Role-based_access_control) (RBAC) for the Prometheus Operator involves two parts, RBAC rules for the Operator itself and RBAC rules for the Prometheus Pods themselves created by the Operator as Prometheus requires access to the Kubernetes API for target and Alertmanager discovery.

## Prometheus Operator RBAC

In order for the Prometheus Operator to work in an RBAC based authorization environment, a `ClusterRole` with access to all the resources the Operator requires for the Kubernetes API needs to be created. This section is intended to describe, why the specified rules are required.

Here is a ready to use manifest of a `ClusterRole` that can be used to start the Prometheus Operator:

```yaml mdox-exec="cat example/rbac/prometheus-operator/prometheus-operator-cluster-role.yaml"
apiVersion: rbac.authorization.k8s.io/v1
kind: ClusterRole
metadata:
  labels:
    app.kubernetes.io/component: controller
    app.kubernetes.io/name: prometheus-operator
<<<<<<< HEAD
    app.kubernetes.io/version: 0.76.1
=======
    app.kubernetes.io/version: 0.76.2
>>>>>>> 8ba73758
  name: prometheus-operator
rules:
- apiGroups:
  - monitoring.coreos.com
  resources:
  - alertmanagers
  - alertmanagers/finalizers
  - alertmanagers/status
  - alertmanagerconfigs
  - prometheuses
  - prometheuses/finalizers
  - prometheuses/status
  - prometheusagents
  - prometheusagents/finalizers
  - prometheusagents/status
  - thanosrulers
  - thanosrulers/finalizers
  - thanosrulers/status
  - scrapeconfigs
  - servicemonitors
  - podmonitors
  - probes
  - prometheusrules
  verbs:
  - '*'
- apiGroups:
  - apps
  resources:
  - statefulsets
  verbs:
  - '*'
- apiGroups:
  - ""
  resources:
  - configmaps
  - secrets
  verbs:
  - '*'
- apiGroups:
  - ""
  resources:
  - pods
  verbs:
  - list
  - delete
- apiGroups:
  - ""
  resources:
  - services
  - services/finalizers
  - endpoints
  verbs:
  - get
  - create
  - update
  - delete
- apiGroups:
  - ""
  resources:
  - nodes
  verbs:
  - list
  - watch
- apiGroups:
  - ""
  resources:
  - namespaces
  verbs:
  - get
  - list
  - watch
- apiGroups:
  - ""
  resources:
  - events
  verbs:
  - patch
  - create
- apiGroups:
  - networking.k8s.io
  resources:
  - ingresses
  verbs:
  - get
  - list
  - watch
- apiGroups:
  - storage.k8s.io
  resources:
  - storageclasses
  verbs:
  - get
```

> Note: A cluster admin is required to create this `ClusterRole` and create a `ClusterRoleBinding` or `RoleBinding` to the `ServiceAccount` used by the Prometheus Operator `Pod`. The `ServiceAccount` used by the Prometheus Operator `Pod` can be specified in the `Deployment` object used to deploy it.

As the Prometheus Operator works extensively with its `customresourcedefinitions`, it requires all actions on those objects. Those are:

* `alertmanagers`
* `podmonitors`
* `probes`
* `prometheuses`
* `prometheusrules`
* `servicemonitors`
* `thanosrulers`

The operator materializes Alertmanager, Prometheus and ThanosRuler objects as `statefulsets` therefore all changes to an Alertmanager or Prometheus object result in a change to the matching `statefulsets`, which means all actions must be permitted.

Additionally as the Prometheus Operator generates configurations, it requires all actions on `configmaps` and `secrets`.

When the Prometheus Operator performs version migrations from one version of Prometheus or Alertmanager to the other, it needs to `list pods` running an old version and `delete` those.

The Prometheus Operator reconciles `services` called `prometheus-operated` and `alertmanager-operated`, which are used as governing `Service`s for the `StatefulSet`s. To perform this reconciliation it needs the permission to `get`, `create`, `update` and `delete` these `services`.

As the kubelet is currently not self-hosted, the Prometheus Operator has a feature to synchronize the IPs of the kubelets into an `Endpoints` object, which requires access to `list` and `watch` of `nodes` (kubelets) and `create` and `update` for the `endpoints` resource.

## Prometheus RBAC

The Prometheus server itself accesses the Kubernetes API to discover targets and Alertmanagers. Therefore a separate `ClusterRole` for those Prometheus servers needs to exist.

As Prometheus does not modify any Objects in the Kubernetes API, but just reads them it simply requires the `get`, `list`, and `watch` actions. As Prometheus can also be used to scrape metrics from the Kubernetes apiserver, it also requires access to the `/metrics/` endpoint of it.

In addition to the rules for Prometheus itself, the Prometheus sidecar needs to be able to `get` configmaps to be able to pull in rule files from configmap objects.

```yaml mdox-exec="cat example/rbac/prometheus/prometheus-cluster-role.yaml"
apiVersion: rbac.authorization.k8s.io/v1
kind: ClusterRole
metadata:
  name: prometheus
rules:
- apiGroups: [""]
  resources:
  - nodes
  - nodes/metrics
  - services
  - endpoints
  - pods
  verbs: ["get", "list", "watch"]
- apiGroups: [""]
  resources:
  - configmaps
  verbs: ["get"]
- apiGroups:
  - discovery.k8s.io
  resources:
  - endpointslices
  verbs: ["get", "list", "watch"]
- apiGroups:
  - networking.k8s.io
  resources:
  - ingresses
  verbs: ["get", "list", "watch"]
- nonResourceURLs: ["/metrics"]
  verbs: ["get"]
```

> Note: A cluster admin is required to create this `ClusterRole` and create a `ClusterRoleBinding` or `RoleBinding` to the `ServiceAccount` used by the Prometheus `Pod`s. The `ServiceAccount` used by the Prometheus `Pod`s can be specified in the `Prometheus` object.

## Example

To demonstrate how to use a `ClusterRole` with a `ClusterRoleBinding` and a `ServiceAccount` here an example. It is assumed, that both of the `ClusterRole`s described above have already been created.

Say the Prometheus Operator shall be deployed in the `default` namespace. First a `ServiceAccount` needs to be setup.

```yaml mdox-exec="cat example/rbac/prometheus-operator/prometheus-operator-service-account.yaml"
apiVersion: v1
automountServiceAccountToken: false
kind: ServiceAccount
metadata:
  labels:
    app.kubernetes.io/component: controller
    app.kubernetes.io/name: prometheus-operator
<<<<<<< HEAD
    app.kubernetes.io/version: 0.76.1
=======
    app.kubernetes.io/version: 0.76.2
>>>>>>> 8ba73758
  name: prometheus-operator
  namespace: default
```

Note that the `ServiceAccountName` also has to actually be used in `spec.template.spec.serviceAccount` of the `Deployment` of the Prometheus Operator.

And then a `ClusterRoleBinding`:

```yaml mdox-exec="cat example/rbac/prometheus-operator/prometheus-operator-cluster-role-binding.yaml"
apiVersion: rbac.authorization.k8s.io/v1
kind: ClusterRoleBinding
metadata:
  labels:
    app.kubernetes.io/component: controller
    app.kubernetes.io/name: prometheus-operator
<<<<<<< HEAD
    app.kubernetes.io/version: 0.76.1
=======
    app.kubernetes.io/version: 0.76.2
>>>>>>> 8ba73758
  name: prometheus-operator
roleRef:
  apiGroup: rbac.authorization.k8s.io
  kind: ClusterRole
  name: prometheus-operator
subjects:
- kind: ServiceAccount
  name: prometheus-operator
  namespace: default
```

Because the `Pod` that the Prometheus Operator is running in uses the `ServiceAccount` named `prometheus-operator` and the `ClusterRoleBinding` associates it with the `ClusterRole` named `prometheus-operator`, it now has the required permissions to access all the resources as described above.

When creating `Prometheus` objects the procedure is similar. It starts with a `ServiceAccount`.

```yaml mdox-exec="cat example/rbac/prometheus/prometheus-service-account.yaml"
apiVersion: v1
kind: ServiceAccount
metadata:
  name: prometheus
```

And then because the `ClusterRole` named `prometheus`, as described above, is likely to be used multiple times, a `ClusterRoleBinding` instead of a `RoleBinding` is used.

```yaml mdox-exec="cat example/rbac/prometheus/prometheus-cluster-role-binding.yaml"
apiVersion: rbac.authorization.k8s.io/v1
kind: ClusterRoleBinding
metadata:
  name: prometheus
roleRef:
  apiGroup: rbac.authorization.k8s.io
  kind: ClusterRole
  name: prometheus
subjects:
- kind: ServiceAccount
  name: prometheus
  namespace: default
```

> See [Using Authorization Plugins](https://kubernetes.io/docs/reference/access-authn-authz/authorization/) for further usage information on RBAC components.<|MERGE_RESOLUTION|>--- conflicted
+++ resolved
@@ -26,11 +26,7 @@
   labels:
     app.kubernetes.io/component: controller
     app.kubernetes.io/name: prometheus-operator
-<<<<<<< HEAD
-    app.kubernetes.io/version: 0.76.1
-=======
     app.kubernetes.io/version: 0.76.2
->>>>>>> 8ba73758
   name: prometheus-operator
 rules:
 - apiGroups:
@@ -203,11 +199,7 @@
   labels:
     app.kubernetes.io/component: controller
     app.kubernetes.io/name: prometheus-operator
-<<<<<<< HEAD
-    app.kubernetes.io/version: 0.76.1
-=======
     app.kubernetes.io/version: 0.76.2
->>>>>>> 8ba73758
   name: prometheus-operator
   namespace: default
 ```
@@ -223,11 +215,7 @@
   labels:
     app.kubernetes.io/component: controller
     app.kubernetes.io/name: prometheus-operator
-<<<<<<< HEAD
-    app.kubernetes.io/version: 0.76.1
-=======
     app.kubernetes.io/version: 0.76.2
->>>>>>> 8ba73758
   name: prometheus-operator
 roleRef:
   apiGroup: rbac.authorization.k8s.io
