---
apiVersion: apiextensions.k8s.io/v1
kind: CustomResourceDefinition
metadata:
  annotations:
<<<<<<< HEAD
    controller-gen.kubebuilder.io/version: v0.16.4
    operator.prometheus.io/version: 0.77.1
=======
    controller-gen.kubebuilder.io/version: v0.16.1
    operator.prometheus.io/version: 0.77.2
>>>>>>> 37a55955
  name: servicemonitors.monitoring.coreos.com
spec:
  group: monitoring.coreos.com
  names:
    categories:
    - prometheus-operator
    kind: ServiceMonitor
    listKind: ServiceMonitorList
    plural: servicemonitors
    shortNames:
    - smon
    singular: servicemonitor
  scope: Namespaced
  versions:
  - name: v1
    schema:
      openAPIV3Schema:
        description: |-
          The `ServiceMonitor` custom resource definition (CRD) defines how `Prometheus` and `PrometheusAgent` can scrape metrics from a group of services.
          Among other things, it allows to specify:
          * The services to scrape via label selectors.
          * The container ports to scrape.
          * Authentication credentials to use.
          * Target and metric relabeling.

          `Prometheus` and `PrometheusAgent` objects select `ServiceMonitor` objects using label and namespace selectors.
        properties:
          apiVersion:
            description: |-
              APIVersion defines the versioned schema of this representation of an object.
              Servers should convert recognized schemas to the latest internal value, and
              may reject unrecognized values.
              More info: https://git.k8s.io/community/contributors/devel/sig-architecture/api-conventions.md#resources
            type: string
          kind:
            description: |-
              Kind is a string value representing the REST resource this object represents.
              Servers may infer this from the endpoint the client submits requests to.
              Cannot be updated.
              In CamelCase.
              More info: https://git.k8s.io/community/contributors/devel/sig-architecture/api-conventions.md#types-kinds
            type: string
          metadata:
            type: object
          spec:
            description: |-
              Specification of desired Service selection for target discovery by
              Prometheus.
            properties:
              attachMetadata:
                description: |-
                  `attachMetadata` defines additional metadata which is added to the
                  discovered targets.

                  It requires Prometheus >= v2.37.0.
                properties:
                  node:
                    description: |-
                      When set to true, Prometheus attaches node metadata to the discovered
                      targets.

                      The Prometheus service account must have the `list` and `watch`
                      permissions on the `Nodes` objects.
                    type: boolean
                type: object
              bodySizeLimit:
                description: |-
                  When defined, bodySizeLimit specifies a job level limit on the size
                  of uncompressed response body that will be accepted by Prometheus.

                  It requires Prometheus >= v2.28.0.
                pattern: (^0|([0-9]*[.])?[0-9]+((K|M|G|T|E|P)i?)?B)$
                type: string
              endpoints:
                description: |-
                  List of endpoints part of this ServiceMonitor.
                  Defines how to scrape metrics from Kubernetes [Endpoints](https://kubernetes.io/docs/concepts/services-networking/service/#endpoints) objects.
                  In most cases, an Endpoints object is backed by a Kubernetes [Service](https://kubernetes.io/docs/concepts/services-networking/service/) object with the same name and labels.
                items:
                  description: |-
                    Endpoint defines an endpoint serving Prometheus metrics to be scraped by
                    Prometheus.
                  properties:
                    authorization:
                      description: |-
                        `authorization` configures the Authorization header credentials to use when
                        scraping the target.

                        Cannot be set at the same time as `basicAuth`, or `oauth2`.
                      properties:
                        credentials:
                          description: Selects a key of a Secret in the namespace
                            that contains the credentials for authentication.
                          properties:
                            key:
                              description: The key of the secret to select from.  Must
                                be a valid secret key.
                              type: string
                            name:
                              default: ""
                              description: |-
                                Name of the referent.
                                This field is effectively required, but due to backwards compatibility is
                                allowed to be empty. Instances of this type with an empty value here are
                                almost certainly wrong.
                                More info: https://kubernetes.io/docs/concepts/overview/working-with-objects/names/#names
                              type: string
                            optional:
                              description: Specify whether the Secret or its key must
                                be defined
                              type: boolean
                          required:
                          - key
                          type: object
                          x-kubernetes-map-type: atomic
                        type:
                          description: |-
                            Defines the authentication type. The value is case-insensitive.

                            "Basic" is not a supported value.

                            Default: "Bearer"
                          type: string
                      type: object
                    basicAuth:
                      description: |-
                        `basicAuth` configures the Basic Authentication credentials to use when
                        scraping the target.

                        Cannot be set at the same time as `authorization`, or `oauth2`.
                      properties:
                        password:
                          description: |-
                            `password` specifies a key of a Secret containing the password for
                            authentication.
                          properties:
                            key:
                              description: The key of the secret to select from.  Must
                                be a valid secret key.
                              type: string
                            name:
                              default: ""
                              description: |-
                                Name of the referent.
                                This field is effectively required, but due to backwards compatibility is
                                allowed to be empty. Instances of this type with an empty value here are
                                almost certainly wrong.
                                More info: https://kubernetes.io/docs/concepts/overview/working-with-objects/names/#names
                              type: string
                            optional:
                              description: Specify whether the Secret or its key must
                                be defined
                              type: boolean
                          required:
                          - key
                          type: object
                          x-kubernetes-map-type: atomic
                        username:
                          description: |-
                            `username` specifies a key of a Secret containing the username for
                            authentication.
                          properties:
                            key:
                              description: The key of the secret to select from.  Must
                                be a valid secret key.
                              type: string
                            name:
                              default: ""
                              description: |-
                                Name of the referent.
                                This field is effectively required, but due to backwards compatibility is
                                allowed to be empty. Instances of this type with an empty value here are
                                almost certainly wrong.
                                More info: https://kubernetes.io/docs/concepts/overview/working-with-objects/names/#names
                              type: string
                            optional:
                              description: Specify whether the Secret or its key must
                                be defined
                              type: boolean
                          required:
                          - key
                          type: object
                          x-kubernetes-map-type: atomic
                      type: object
                    bearerTokenFile:
                      description: |-
                        File to read bearer token for scraping the target.

                        Deprecated: use `authorization` instead.
                      type: string
                    bearerTokenSecret:
                      description: |-
                        `bearerTokenSecret` specifies a key of a Secret containing the bearer
                        token for scraping targets. The secret needs to be in the same namespace
                        as the ServiceMonitor object and readable by the Prometheus Operator.

                        Deprecated: use `authorization` instead.
                      properties:
                        key:
                          description: The key of the secret to select from.  Must
                            be a valid secret key.
                          type: string
                        name:
                          default: ""
                          description: |-
                            Name of the referent.
                            This field is effectively required, but due to backwards compatibility is
                            allowed to be empty. Instances of this type with an empty value here are
                            almost certainly wrong.
                            More info: https://kubernetes.io/docs/concepts/overview/working-with-objects/names/#names
                          type: string
                        optional:
                          description: Specify whether the Secret or its key must
                            be defined
                          type: boolean
                      required:
                      - key
                      type: object
                      x-kubernetes-map-type: atomic
                    enableHttp2:
                      description: '`enableHttp2` can be used to disable HTTP2 when
                        scraping the target.'
                      type: boolean
                    filterRunning:
                      description: |-
                        When true, the pods which are not running (e.g. either in Failed or
                        Succeeded state) are dropped during the target discovery.

                        If unset, the filtering is enabled.

                        More info: https://kubernetes.io/docs/concepts/workloads/pods/pod-lifecycle/#pod-phase
                      type: boolean
                    followRedirects:
                      description: |-
                        `followRedirects` defines whether the scrape requests should follow HTTP
                        3xx redirects.
                      type: boolean
                    honorLabels:
                      description: |-
                        When true, `honorLabels` preserves the metric's labels when they collide
                        with the target's labels.
                      type: boolean
                    honorTimestamps:
                      description: |-
                        `honorTimestamps` controls whether Prometheus preserves the timestamps
                        when exposed by the target.
                      type: boolean
                    interval:
                      description: |-
                        Interval at which Prometheus scrapes the metrics from the target.

                        If empty, Prometheus uses the global scrape interval.
                      pattern: ^(0|(([0-9]+)y)?(([0-9]+)w)?(([0-9]+)d)?(([0-9]+)h)?(([0-9]+)m)?(([0-9]+)s)?(([0-9]+)ms)?)$
                      type: string
                    metricRelabelings:
                      description: |-
                        `metricRelabelings` configures the relabeling rules to apply to the
                        samples before ingestion.
                      items:
                        description: |-
                          RelabelConfig allows dynamic rewriting of the label set for targets, alerts,
                          scraped samples and remote write samples.

                          More info: https://prometheus.io/docs/prometheus/latest/configuration/configuration/#relabel_config
                        properties:
                          action:
                            default: replace
                            description: |-
                              Action to perform based on the regex matching.

                              `Uppercase` and `Lowercase` actions require Prometheus >= v2.36.0.
                              `DropEqual` and `KeepEqual` actions require Prometheus >= v2.41.0.

                              Default: "Replace"
                            enum:
                            - replace
                            - Replace
                            - keep
                            - Keep
                            - drop
                            - Drop
                            - hashmod
                            - HashMod
                            - labelmap
                            - LabelMap
                            - labeldrop
                            - LabelDrop
                            - labelkeep
                            - LabelKeep
                            - lowercase
                            - Lowercase
                            - uppercase
                            - Uppercase
                            - keepequal
                            - KeepEqual
                            - dropequal
                            - DropEqual
                            type: string
                          modulus:
                            description: |-
                              Modulus to take of the hash of the source label values.

                              Only applicable when the action is `HashMod`.
                            format: int64
                            type: integer
                          regex:
                            description: Regular expression against which the extracted
                              value is matched.
                            type: string
                          replacement:
                            description: |-
                              Replacement value against which a Replace action is performed if the
                              regular expression matches.

                              Regex capture groups are available.
                            type: string
                          separator:
                            description: Separator is the string between concatenated
                              SourceLabels.
                            type: string
                          sourceLabels:
                            description: |-
                              The source labels select values from existing labels. Their content is
                              concatenated using the configured Separator and matched against the
                              configured regular expression.
                            items:
                              description: |-
                                LabelName is a valid Prometheus label name which may only contain ASCII
                                letters, numbers, as well as underscores.
                              pattern: ^[a-zA-Z_][a-zA-Z0-9_]*$
                              type: string
                            type: array
                          targetLabel:
                            description: |-
                              Label to which the resulting string is written in a replacement.

                              It is mandatory for `Replace`, `HashMod`, `Lowercase`, `Uppercase`,
                              `KeepEqual` and `DropEqual` actions.

                              Regex capture groups are available.
                            type: string
                        type: object
                      type: array
                    oauth2:
                      description: |-
                        `oauth2` configures the OAuth2 settings to use when scraping the target.

                        It requires Prometheus >= 2.27.0.

                        Cannot be set at the same time as `authorization`, or `basicAuth`.
                      properties:
                        clientId:
                          description: |-
                            `clientId` specifies a key of a Secret or ConfigMap containing the
                            OAuth2 client's ID.
                          properties:
                            configMap:
                              description: ConfigMap containing data to use for the
                                targets.
                              properties:
                                key:
                                  description: The key to select.
                                  type: string
                                name:
                                  default: ""
                                  description: |-
                                    Name of the referent.
                                    This field is effectively required, but due to backwards compatibility is
                                    allowed to be empty. Instances of this type with an empty value here are
                                    almost certainly wrong.
                                    More info: https://kubernetes.io/docs/concepts/overview/working-with-objects/names/#names
                                  type: string
                                optional:
                                  description: Specify whether the ConfigMap or its
                                    key must be defined
                                  type: boolean
                              required:
                              - key
                              type: object
                              x-kubernetes-map-type: atomic
                            secret:
                              description: Secret containing data to use for the targets.
                              properties:
                                key:
                                  description: The key of the secret to select from.  Must
                                    be a valid secret key.
                                  type: string
                                name:
                                  default: ""
                                  description: |-
                                    Name of the referent.
                                    This field is effectively required, but due to backwards compatibility is
                                    allowed to be empty. Instances of this type with an empty value here are
                                    almost certainly wrong.
                                    More info: https://kubernetes.io/docs/concepts/overview/working-with-objects/names/#names
                                  type: string
                                optional:
                                  description: Specify whether the Secret or its key
                                    must be defined
                                  type: boolean
                              required:
                              - key
                              type: object
                              x-kubernetes-map-type: atomic
                          type: object
                        clientSecret:
                          description: |-
                            `clientSecret` specifies a key of a Secret containing the OAuth2
                            client's secret.
                          properties:
                            key:
                              description: The key of the secret to select from.  Must
                                be a valid secret key.
                              type: string
                            name:
                              default: ""
                              description: |-
                                Name of the referent.
                                This field is effectively required, but due to backwards compatibility is
                                allowed to be empty. Instances of this type with an empty value here are
                                almost certainly wrong.
                                More info: https://kubernetes.io/docs/concepts/overview/working-with-objects/names/#names
                              type: string
                            optional:
                              description: Specify whether the Secret or its key must
                                be defined
                              type: boolean
                          required:
                          - key
                          type: object
                          x-kubernetes-map-type: atomic
                        endpointParams:
                          additionalProperties:
                            type: string
                          description: |-
                            `endpointParams` configures the HTTP parameters to append to the token
                            URL.
                          type: object
                        noProxy:
                          description: |-
                            `noProxy` is a comma-separated string that can contain IPs, CIDR notation, domain names
                            that should be excluded from proxying. IP and domain names can
                            contain port numbers.

                            It requires Prometheus >= v2.43.0 or Alertmanager >= 0.25.0.
                          type: string
                        proxyConnectHeader:
                          additionalProperties:
                            items:
                              description: SecretKeySelector selects a key of a Secret.
                              properties:
                                key:
                                  description: The key of the secret to select from.  Must
                                    be a valid secret key.
                                  type: string
                                name:
                                  default: ""
                                  description: |-
                                    Name of the referent.
                                    This field is effectively required, but due to backwards compatibility is
                                    allowed to be empty. Instances of this type with an empty value here are
                                    almost certainly wrong.
                                    More info: https://kubernetes.io/docs/concepts/overview/working-with-objects/names/#names
                                  type: string
                                optional:
                                  description: Specify whether the Secret or its key
                                    must be defined
                                  type: boolean
                              required:
                              - key
                              type: object
                              x-kubernetes-map-type: atomic
                            type: array
                          description: |-
                            ProxyConnectHeader optionally specifies headers to send to
                            proxies during CONNECT requests.

                            It requires Prometheus >= v2.43.0 or Alertmanager >= 0.25.0.
                          type: object
                          x-kubernetes-map-type: atomic
                        proxyFromEnvironment:
                          description: |-
                            Whether to use the proxy configuration defined by environment variables (HTTP_PROXY, HTTPS_PROXY, and NO_PROXY).

                            It requires Prometheus >= v2.43.0 or Alertmanager >= 0.25.0.
                          type: boolean
                        proxyUrl:
                          description: '`proxyURL` defines the HTTP proxy server to
                            use.'
                          pattern: ^http(s)?://.+$
                          type: string
                        scopes:
                          description: '`scopes` defines the OAuth2 scopes used for
                            the token request.'
                          items:
                            type: string
                          type: array
                        tlsConfig:
                          description: |-
                            TLS configuration to use when connecting to the OAuth2 server.
                            It requires Prometheus >= v2.43.0.
                          properties:
                            ca:
                              description: Certificate authority used when verifying
                                server certificates.
                              properties:
                                configMap:
                                  description: ConfigMap containing data to use for
                                    the targets.
                                  properties:
                                    key:
                                      description: The key to select.
                                      type: string
                                    name:
                                      default: ""
                                      description: |-
                                        Name of the referent.
                                        This field is effectively required, but due to backwards compatibility is
                                        allowed to be empty. Instances of this type with an empty value here are
                                        almost certainly wrong.
                                        More info: https://kubernetes.io/docs/concepts/overview/working-with-objects/names/#names
                                      type: string
                                    optional:
                                      description: Specify whether the ConfigMap or
                                        its key must be defined
                                      type: boolean
                                  required:
                                  - key
                                  type: object
                                  x-kubernetes-map-type: atomic
                                secret:
                                  description: Secret containing data to use for the
                                    targets.
                                  properties:
                                    key:
                                      description: The key of the secret to select
                                        from.  Must be a valid secret key.
                                      type: string
                                    name:
                                      default: ""
                                      description: |-
                                        Name of the referent.
                                        This field is effectively required, but due to backwards compatibility is
                                        allowed to be empty. Instances of this type with an empty value here are
                                        almost certainly wrong.
                                        More info: https://kubernetes.io/docs/concepts/overview/working-with-objects/names/#names
                                      type: string
                                    optional:
                                      description: Specify whether the Secret or its
                                        key must be defined
                                      type: boolean
                                  required:
                                  - key
                                  type: object
                                  x-kubernetes-map-type: atomic
                              type: object
                            cert:
                              description: Client certificate to present when doing
                                client-authentication.
                              properties:
                                configMap:
                                  description: ConfigMap containing data to use for
                                    the targets.
                                  properties:
                                    key:
                                      description: The key to select.
                                      type: string
                                    name:
                                      default: ""
                                      description: |-
                                        Name of the referent.
                                        This field is effectively required, but due to backwards compatibility is
                                        allowed to be empty. Instances of this type with an empty value here are
                                        almost certainly wrong.
                                        More info: https://kubernetes.io/docs/concepts/overview/working-with-objects/names/#names
                                      type: string
                                    optional:
                                      description: Specify whether the ConfigMap or
                                        its key must be defined
                                      type: boolean
                                  required:
                                  - key
                                  type: object
                                  x-kubernetes-map-type: atomic
                                secret:
                                  description: Secret containing data to use for the
                                    targets.
                                  properties:
                                    key:
                                      description: The key of the secret to select
                                        from.  Must be a valid secret key.
                                      type: string
                                    name:
                                      default: ""
                                      description: |-
                                        Name of the referent.
                                        This field is effectively required, but due to backwards compatibility is
                                        allowed to be empty. Instances of this type with an empty value here are
                                        almost certainly wrong.
                                        More info: https://kubernetes.io/docs/concepts/overview/working-with-objects/names/#names
                                      type: string
                                    optional:
                                      description: Specify whether the Secret or its
                                        key must be defined
                                      type: boolean
                                  required:
                                  - key
                                  type: object
                                  x-kubernetes-map-type: atomic
                              type: object
                            insecureSkipVerify:
                              description: Disable target certificate validation.
                              type: boolean
                            keySecret:
                              description: Secret containing the client key file for
                                the targets.
                              properties:
                                key:
                                  description: The key of the secret to select from.  Must
                                    be a valid secret key.
                                  type: string
                                name:
                                  default: ""
                                  description: |-
                                    Name of the referent.
                                    This field is effectively required, but due to backwards compatibility is
                                    allowed to be empty. Instances of this type with an empty value here are
                                    almost certainly wrong.
                                    More info: https://kubernetes.io/docs/concepts/overview/working-with-objects/names/#names
                                  type: string
                                optional:
                                  description: Specify whether the Secret or its key
                                    must be defined
                                  type: boolean
                              required:
                              - key
                              type: object
                              x-kubernetes-map-type: atomic
                            maxVersion:
                              description: |-
                                Maximum acceptable TLS version.

                                It requires Prometheus >= v2.41.0.
                              enum:
                              - TLS10
                              - TLS11
                              - TLS12
                              - TLS13
                              type: string
                            minVersion:
                              description: |-
                                Minimum acceptable TLS version.

                                It requires Prometheus >= v2.35.0.
                              enum:
                              - TLS10
                              - TLS11
                              - TLS12
                              - TLS13
                              type: string
                            serverName:
                              description: Used to verify the hostname for the targets.
                              type: string
                          type: object
                        tokenUrl:
                          description: '`tokenURL` configures the URL to fetch the
                            token from.'
                          minLength: 1
                          type: string
                      required:
                      - clientId
                      - clientSecret
                      - tokenUrl
                      type: object
                    params:
                      additionalProperties:
                        items:
                          type: string
                        type: array
                      description: params define optional HTTP URL parameters.
                      type: object
                    path:
                      description: |-
                        HTTP path from which to scrape for metrics.

                        If empty, Prometheus uses the default value (e.g. `/metrics`).
                      type: string
                    port:
                      description: |-
                        Name of the Service port which this endpoint refers to.

                        It takes precedence over `targetPort`.
                      type: string
                    proxyUrl:
                      description: |-
                        `proxyURL` configures the HTTP Proxy URL (e.g.
                        "http://proxyserver:2195") to go through when scraping the target.
                      type: string
                    relabelings:
                      description: |-
                        `relabelings` configures the relabeling rules to apply the target's
                        metadata labels.

                        The Operator automatically adds relabelings for a few standard Kubernetes fields.

                        The original scrape job's name is available via the `__tmp_prometheus_job_name` label.

                        More info: https://prometheus.io/docs/prometheus/latest/configuration/configuration/#relabel_config
                      items:
                        description: |-
                          RelabelConfig allows dynamic rewriting of the label set for targets, alerts,
                          scraped samples and remote write samples.

                          More info: https://prometheus.io/docs/prometheus/latest/configuration/configuration/#relabel_config
                        properties:
                          action:
                            default: replace
                            description: |-
                              Action to perform based on the regex matching.

                              `Uppercase` and `Lowercase` actions require Prometheus >= v2.36.0.
                              `DropEqual` and `KeepEqual` actions require Prometheus >= v2.41.0.

                              Default: "Replace"
                            enum:
                            - replace
                            - Replace
                            - keep
                            - Keep
                            - drop
                            - Drop
                            - hashmod
                            - HashMod
                            - labelmap
                            - LabelMap
                            - labeldrop
                            - LabelDrop
                            - labelkeep
                            - LabelKeep
                            - lowercase
                            - Lowercase
                            - uppercase
                            - Uppercase
                            - keepequal
                            - KeepEqual
                            - dropequal
                            - DropEqual
                            type: string
                          modulus:
                            description: |-
                              Modulus to take of the hash of the source label values.

                              Only applicable when the action is `HashMod`.
                            format: int64
                            type: integer
                          regex:
                            description: Regular expression against which the extracted
                              value is matched.
                            type: string
                          replacement:
                            description: |-
                              Replacement value against which a Replace action is performed if the
                              regular expression matches.

                              Regex capture groups are available.
                            type: string
                          separator:
                            description: Separator is the string between concatenated
                              SourceLabels.
                            type: string
                          sourceLabels:
                            description: |-
                              The source labels select values from existing labels. Their content is
                              concatenated using the configured Separator and matched against the
                              configured regular expression.
                            items:
                              description: |-
                                LabelName is a valid Prometheus label name which may only contain ASCII
                                letters, numbers, as well as underscores.
                              pattern: ^[a-zA-Z_][a-zA-Z0-9_]*$
                              type: string
                            type: array
                          targetLabel:
                            description: |-
                              Label to which the resulting string is written in a replacement.

                              It is mandatory for `Replace`, `HashMod`, `Lowercase`, `Uppercase`,
                              `KeepEqual` and `DropEqual` actions.

                              Regex capture groups are available.
                            type: string
                        type: object
                      type: array
                    scheme:
                      description: |-
                        HTTP scheme to use for scraping.

                        `http` and `https` are the expected values unless you rewrite the
                        `__scheme__` label via relabeling.

                        If empty, Prometheus uses the default value `http`.
                      enum:
                      - http
                      - https
                      type: string
                    scrapeTimeout:
                      description: |-
                        Timeout after which Prometheus considers the scrape to be failed.

                        If empty, Prometheus uses the global scrape timeout unless it is less
                        than the target's scrape interval value in which the latter is used.
                      pattern: ^(0|(([0-9]+)y)?(([0-9]+)w)?(([0-9]+)d)?(([0-9]+)h)?(([0-9]+)m)?(([0-9]+)s)?(([0-9]+)ms)?)$
                      type: string
                    targetPort:
                      anyOf:
                      - type: integer
                      - type: string
                      description: |-
                        Name or number of the target port of the `Pod` object behind the
                        Service. The port must be specified with the container's port property.
                      x-kubernetes-int-or-string: true
                    tlsConfig:
                      description: TLS configuration to use when scraping the target.
                      properties:
                        ca:
                          description: Certificate authority used when verifying server
                            certificates.
                          properties:
                            configMap:
                              description: ConfigMap containing data to use for the
                                targets.
                              properties:
                                key:
                                  description: The key to select.
                                  type: string
                                name:
                                  default: ""
                                  description: |-
                                    Name of the referent.
                                    This field is effectively required, but due to backwards compatibility is
                                    allowed to be empty. Instances of this type with an empty value here are
                                    almost certainly wrong.
                                    More info: https://kubernetes.io/docs/concepts/overview/working-with-objects/names/#names
                                  type: string
                                optional:
                                  description: Specify whether the ConfigMap or its
                                    key must be defined
                                  type: boolean
                              required:
                              - key
                              type: object
                              x-kubernetes-map-type: atomic
                            secret:
                              description: Secret containing data to use for the targets.
                              properties:
                                key:
                                  description: The key of the secret to select from.  Must
                                    be a valid secret key.
                                  type: string
                                name:
                                  default: ""
                                  description: |-
                                    Name of the referent.
                                    This field is effectively required, but due to backwards compatibility is
                                    allowed to be empty. Instances of this type with an empty value here are
                                    almost certainly wrong.
                                    More info: https://kubernetes.io/docs/concepts/overview/working-with-objects/names/#names
                                  type: string
                                optional:
                                  description: Specify whether the Secret or its key
                                    must be defined
                                  type: boolean
                              required:
                              - key
                              type: object
                              x-kubernetes-map-type: atomic
                          type: object
                        caFile:
                          description: Path to the CA cert in the Prometheus container
                            to use for the targets.
                          type: string
                        cert:
                          description: Client certificate to present when doing client-authentication.
                          properties:
                            configMap:
                              description: ConfigMap containing data to use for the
                                targets.
                              properties:
                                key:
                                  description: The key to select.
                                  type: string
                                name:
                                  default: ""
                                  description: |-
                                    Name of the referent.
                                    This field is effectively required, but due to backwards compatibility is
                                    allowed to be empty. Instances of this type with an empty value here are
                                    almost certainly wrong.
                                    More info: https://kubernetes.io/docs/concepts/overview/working-with-objects/names/#names
                                  type: string
                                optional:
                                  description: Specify whether the ConfigMap or its
                                    key must be defined
                                  type: boolean
                              required:
                              - key
                              type: object
                              x-kubernetes-map-type: atomic
                            secret:
                              description: Secret containing data to use for the targets.
                              properties:
                                key:
                                  description: The key of the secret to select from.  Must
                                    be a valid secret key.
                                  type: string
                                name:
                                  default: ""
                                  description: |-
                                    Name of the referent.
                                    This field is effectively required, but due to backwards compatibility is
                                    allowed to be empty. Instances of this type with an empty value here are
                                    almost certainly wrong.
                                    More info: https://kubernetes.io/docs/concepts/overview/working-with-objects/names/#names
                                  type: string
                                optional:
                                  description: Specify whether the Secret or its key
                                    must be defined
                                  type: boolean
                              required:
                              - key
                              type: object
                              x-kubernetes-map-type: atomic
                          type: object
                        certFile:
                          description: Path to the client cert file in the Prometheus
                            container for the targets.
                          type: string
                        insecureSkipVerify:
                          description: Disable target certificate validation.
                          type: boolean
                        keyFile:
                          description: Path to the client key file in the Prometheus
                            container for the targets.
                          type: string
                        keySecret:
                          description: Secret containing the client key file for the
                            targets.
                          properties:
                            key:
                              description: The key of the secret to select from.  Must
                                be a valid secret key.
                              type: string
                            name:
                              default: ""
                              description: |-
                                Name of the referent.
                                This field is effectively required, but due to backwards compatibility is
                                allowed to be empty. Instances of this type with an empty value here are
                                almost certainly wrong.
                                More info: https://kubernetes.io/docs/concepts/overview/working-with-objects/names/#names
                              type: string
                            optional:
                              description: Specify whether the Secret or its key must
                                be defined
                              type: boolean
                          required:
                          - key
                          type: object
                          x-kubernetes-map-type: atomic
                        maxVersion:
                          description: |-
                            Maximum acceptable TLS version.

                            It requires Prometheus >= v2.41.0.
                          enum:
                          - TLS10
                          - TLS11
                          - TLS12
                          - TLS13
                          type: string
                        minVersion:
                          description: |-
                            Minimum acceptable TLS version.

                            It requires Prometheus >= v2.35.0.
                          enum:
                          - TLS10
                          - TLS11
                          - TLS12
                          - TLS13
                          type: string
                        serverName:
                          description: Used to verify the hostname for the targets.
                          type: string
                      type: object
                    trackTimestampsStaleness:
                      description: |-
                        `trackTimestampsStaleness` defines whether Prometheus tracks staleness of
                        the metrics that have an explicit timestamp present in scraped data.
                        Has no effect if `honorTimestamps` is false.

                        It requires Prometheus >= v2.48.0.
                      type: boolean
                  type: object
                type: array
              jobLabel:
                description: |-
                  `jobLabel` selects the label from the associated Kubernetes `Service`
                  object which will be used as the `job` label for all metrics.

                  For example if `jobLabel` is set to `foo` and the Kubernetes `Service`
                  object is labeled with `foo: bar`, then Prometheus adds the `job="bar"`
                  label to all ingested metrics.

                  If the value of this field is empty or if the label doesn't exist for
                  the given Service, the `job` label of the metrics defaults to the name
                  of the associated Kubernetes `Service`.
                type: string
              keepDroppedTargets:
                description: |-
                  Per-scrape limit on the number of targets dropped by relabeling
                  that will be kept in memory. 0 means no limit.

                  It requires Prometheus >= v2.47.0.
                format: int64
                type: integer
              labelLimit:
                description: |-
                  Per-scrape limit on number of labels that will be accepted for a sample.

                  It requires Prometheus >= v2.27.0.
                format: int64
                type: integer
              labelNameLengthLimit:
                description: |-
                  Per-scrape limit on length of labels name that will be accepted for a sample.

                  It requires Prometheus >= v2.27.0.
                format: int64
                type: integer
              labelValueLengthLimit:
                description: |-
                  Per-scrape limit on length of labels value that will be accepted for a sample.

                  It requires Prometheus >= v2.27.0.
                format: int64
                type: integer
              namespaceSelector:
                description: |-
                  `namespaceSelector` defines in which namespace(s) Prometheus should discover the services.
                  By default, the services are discovered in the same namespace as the `ServiceMonitor` object but it is possible to select pods across different/all namespaces.
                properties:
                  any:
                    description: |-
                      Boolean describing whether all namespaces are selected in contrast to a
                      list restricting them.
                    type: boolean
                  matchNames:
                    description: List of namespace names to select from.
                    items:
                      type: string
                    type: array
                type: object
              podTargetLabels:
                description: |-
                  `podTargetLabels` defines the labels which are transferred from the
                  associated Kubernetes `Pod` object onto the ingested metrics.
                items:
                  type: string
                type: array
              sampleLimit:
                description: |-
                  `sampleLimit` defines a per-scrape limit on the number of scraped samples
                  that will be accepted.
                format: int64
                type: integer
              scrapeClass:
                description: The scrape class to apply.
                minLength: 1
                type: string
              scrapeProtocols:
                description: |-
                  `scrapeProtocols` defines the protocols to negotiate during a scrape. It tells clients the
                  protocols supported by Prometheus in order of preference (from most to least preferred).

                  If unset, Prometheus uses its default value.

                  It requires Prometheus >= v2.49.0.
                items:
                  description: |-
                    ScrapeProtocol represents a protocol used by Prometheus for scraping metrics.
                    Supported values are:
                    * `OpenMetricsText0.0.1`
                    * `OpenMetricsText1.0.0`
                    * `PrometheusProto`
                    * `PrometheusText0.0.4`
                  enum:
                  - PrometheusProto
                  - OpenMetricsText0.0.1
                  - OpenMetricsText1.0.0
                  - PrometheusText0.0.4
                  type: string
                type: array
                x-kubernetes-list-type: set
              selector:
                description: Label selector to select the Kubernetes `Endpoints` objects
                  to scrape metrics from.
                properties:
                  matchExpressions:
                    description: matchExpressions is a list of label selector requirements.
                      The requirements are ANDed.
                    items:
                      description: |-
                        A label selector requirement is a selector that contains values, a key, and an operator that
                        relates the key and values.
                      properties:
                        key:
                          description: key is the label key that the selector applies
                            to.
                          type: string
                        operator:
                          description: |-
                            operator represents a key's relationship to a set of values.
                            Valid operators are In, NotIn, Exists and DoesNotExist.
                          type: string
                        values:
                          description: |-
                            values is an array of string values. If the operator is In or NotIn,
                            the values array must be non-empty. If the operator is Exists or DoesNotExist,
                            the values array must be empty. This array is replaced during a strategic
                            merge patch.
                          items:
                            type: string
                          type: array
                          x-kubernetes-list-type: atomic
                      required:
                      - key
                      - operator
                      type: object
                    type: array
                    x-kubernetes-list-type: atomic
                  matchLabels:
                    additionalProperties:
                      type: string
                    description: |-
                      matchLabels is a map of {key,value} pairs. A single {key,value} in the matchLabels
                      map is equivalent to an element of matchExpressions, whose key field is "key", the
                      operator is "In", and the values array contains only "value". The requirements are ANDed.
                    type: object
                type: object
                x-kubernetes-map-type: atomic
              targetLabels:
                description: |-
                  `targetLabels` defines the labels which are transferred from the
                  associated Kubernetes `Service` object onto the ingested metrics.
                items:
                  type: string
                type: array
              targetLimit:
                description: |-
                  `targetLimit` defines a limit on the number of scraped targets that will
                  be accepted.
                format: int64
                type: integer
            required:
            - endpoints
            - selector
            type: object
        required:
        - spec
        type: object
    served: true
    storage: true<|MERGE_RESOLUTION|>--- conflicted
+++ resolved
@@ -3,13 +3,8 @@
 kind: CustomResourceDefinition
 metadata:
   annotations:
-<<<<<<< HEAD
     controller-gen.kubebuilder.io/version: v0.16.4
-    operator.prometheus.io/version: 0.77.1
-=======
-    controller-gen.kubebuilder.io/version: v0.16.1
     operator.prometheus.io/version: 0.77.2
->>>>>>> 37a55955
   name: servicemonitors.monitoring.coreos.com
 spec:
   group: monitoring.coreos.com
