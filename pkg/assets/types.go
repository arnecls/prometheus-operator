// Copyright 2020 The prometheus-operator Authors
//
// Licensed under the Apache License, Version 2.0 (the "License");
// you may not use this file except in compliance with the License.
// You may obtain a copy of the License at
//
//     http://www.apache.org/licenses/LICENSE-2.0
//
// Unless required by applicable law or agreed to in writing, software
// distributed under the License is distributed on an "AS IS" BASIS,
// WITHOUT WARRANTIES OR CONDITIONS OF ANY KIND, either express or implied.
// See the License for the specific language governing permissions and
// limitations under the License.

package assets

// BasicAuthCredentials represents a username password pair to be used with
// basic http authentication, see https://tools.ietf.org/html/rfc7617.
type BasicAuthCredentials struct {
	Username string
	Password string
}

// OAuth2Credentials represents a client id and secret pair to be used with
// basic OAuth 2 authentication.
type OAuth2Credentials struct {
	ClientID     string
	ClientSecret string
}

<<<<<<< HEAD
// AuthorizationCredentials represents a credential to be used with
// authorization header http authentication, see https://tools.ietf.org/html/rfc7617.
type AuthorizationCredentials string

// BearerToken represents a bearer token, see
=======
// Token represents text tokens such as bearer token, see
>>>>>>> 83fe3656
// https://tools.ietf.org/html/rfc6750.
type Token string

// TLSAsset represents any TLS related opaque string, e.g. CA files, client
// certificates.
type TLSAsset string<|MERGE_RESOLUTION|>--- conflicted
+++ resolved
@@ -28,15 +28,7 @@
 	ClientSecret string
 }
 
-<<<<<<< HEAD
-// AuthorizationCredentials represents a credential to be used with
-// authorization header http authentication, see https://tools.ietf.org/html/rfc7617.
-type AuthorizationCredentials string
-
-// BearerToken represents a bearer token, see
-=======
 // Token represents text tokens such as bearer token, see
->>>>>>> 83fe3656
 // https://tools.ietf.org/html/rfc6750.
 type Token string
 
